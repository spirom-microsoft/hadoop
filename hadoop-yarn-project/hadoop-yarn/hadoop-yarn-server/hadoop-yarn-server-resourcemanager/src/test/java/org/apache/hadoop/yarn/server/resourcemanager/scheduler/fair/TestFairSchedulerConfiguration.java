/**
* Licensed to the Apache Software Foundation (ASF) under one
* or more contributor license agreements.  See the NOTICE file
* distributed with this work for additional information
* regarding copyright ownership.  The ASF licenses this file
* to you under the Apache License, Version 2.0 (the
* "License"); you may not use this file except in compliance
* with the License.  You may obtain a copy of the License at
*
*     http://www.apache.org/licenses/LICENSE-2.0
*
* Unless required by applicable law or agreed to in writing, software
* distributed under the License is distributed on an "AS IS" BASIS,
* WITHOUT WARRANTIES OR CONDITIONS OF ANY KIND, either express or implied.
* See the License for the specific language governing permissions and
* limitations under the License.
*/
package org.apache.hadoop.yarn.server.resourcemanager.scheduler.fair;

import static org.apache.hadoop.yarn.server.resourcemanager.scheduler.fair.FairSchedulerConfiguration.parseResourceConfigValue;
import static org.junit.Assert.assertEquals;

import java.io.File;

import junit.framework.Assert;

import org.apache.hadoop.conf.Configuration;
import org.apache.hadoop.yarn.server.utils.BuilderUtils;
import org.junit.Test;

public class TestFairSchedulerConfiguration {
  @Test
  public void testParseResourceConfigValue() throws Exception {
    assertEquals(BuilderUtils.newResource(1024, 2),
        parseResourceConfigValue("2 vcores, 1024 mb"));
    assertEquals(BuilderUtils.newResource(1024, 2),
        parseResourceConfigValue("1024 mb, 2 vcores"));
    assertEquals(BuilderUtils.newResource(1024, 2),
        parseResourceConfigValue("2vcores,1024mb"));
    assertEquals(BuilderUtils.newResource(1024, 2),
        parseResourceConfigValue("1024mb,2vcores"));
  }
  
  @Test(expected = AllocationConfigurationException.class)
  public void testNoUnits() throws Exception {
    parseResourceConfigValue("1024");
  }
  
  @Test(expected = AllocationConfigurationException.class)
  public void testOnlyMemory() throws Exception {
    parseResourceConfigValue("1024mb");
  }

  @Test(expected = AllocationConfigurationException.class)
  public void testOnlyCPU() throws Exception {
    parseResourceConfigValue("1024vcores");
  }
  
  @Test(expected = AllocationConfigurationException.class)
  public void testGibberish() throws Exception {
    parseResourceConfigValue("1o24vc0res");
  }
  
<<<<<<< HEAD
  @Test
  public void testGetAllocationFileFromClasspath() {
    FairSchedulerConfiguration conf = new FairSchedulerConfiguration(
        new Configuration());
    conf.set(FairSchedulerConfiguration.ALLOCATION_FILE,
        "test-fair-scheduler.xml");
    File allocationFile = conf.getAllocationFile();
    Assert.assertEquals("test-fair-scheduler.xml", allocationFile.getName());
    Assert.assertTrue(allocationFile.exists());
  }
=======
>>>>>>> 6266273c
}<|MERGE_RESOLUTION|>--- conflicted
+++ resolved
@@ -61,17 +61,4 @@
     parseResourceConfigValue("1o24vc0res");
   }
   
-<<<<<<< HEAD
-  @Test
-  public void testGetAllocationFileFromClasspath() {
-    FairSchedulerConfiguration conf = new FairSchedulerConfiguration(
-        new Configuration());
-    conf.set(FairSchedulerConfiguration.ALLOCATION_FILE,
-        "test-fair-scheduler.xml");
-    File allocationFile = conf.getAllocationFile();
-    Assert.assertEquals("test-fair-scheduler.xml", allocationFile.getName());
-    Assert.assertTrue(allocationFile.exists());
-  }
-=======
->>>>>>> 6266273c
 }