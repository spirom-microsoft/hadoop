/**
 * Licensed to the Apache Software Foundation (ASF) under one
 * or more contributor license agreements.  See the NOTICE file
 * distributed with this work for additional information
 * regarding copyright ownership.  The ASF licenses this file
 * to you under the Apache License, Version 2.0 (the
 * "License"); you may not use this file except in compliance
 * with the License.  You may obtain a copy of the License at
 *
 *     http://www.apache.org/licenses/LICENSE-2.0
 *
 * Unless required by applicable law or agreed to in writing, software
 * distributed under the License is distributed on an "AS IS" BASIS,
 * WITHOUT WARRANTIES OR CONDITIONS OF ANY KIND, either express or implied.
 * See the License for the specific language governing permissions and
 * limitations under the License.
 */
#include "configuration.h"
#include "container-executor.h"

#include <errno.h>
#include <fcntl.h>
#include <unistd.h>
#include <signal.h>
#include <stdio.h>
#include <stdlib.h>
#include <string.h>
#include <sys/stat.h>
#include <sys/wait.h>

#define TEST_ROOT "/tmp/test-container-executor"
#define DONT_TOUCH_FILE "dont-touch-me"
#define NM_LOCAL_DIRS       TEST_ROOT "/local-1," TEST_ROOT "/local-2," \
               TEST_ROOT "/local-3," TEST_ROOT "/local-4," TEST_ROOT "/local-5"
#define NM_LOG_DIRS         TEST_ROOT "/logs/userlogs"
#define ARRAY_SIZE 1000

static char* username = NULL;
<<<<<<< HEAD
=======
static char* yarn_username = NULL;
>>>>>>> 6266273c
static char** local_dirs = NULL;
static char** log_dirs = NULL;

/**
 * Run the command using the effective user id.
 * It can't use system, since bash seems to copy the real user id into the
 * effective id.
 */
void run(const char *cmd) {
  fflush(stdout);
  fflush(stderr);
  pid_t child = fork();
  if (child == -1) {
    printf("FAIL: failed to fork - %s\n", strerror(errno));
  } else if (child == 0) {
    char *cmd_copy = strdup(cmd);
    char *ptr;
    int words = 1;
    for(ptr = strchr(cmd_copy, ' ');  ptr; ptr = strchr(ptr+1, ' ')) {
      words += 1;
    }
    char **argv = malloc(sizeof(char *) * (words + 1));
    ptr = strtok(cmd_copy, " ");
    int i = 0;
    argv[i++] = ptr;
    while (ptr != NULL) {
      ptr = strtok(NULL, " ");
      argv[i++] = ptr;
    }
    if (execvp(argv[0], argv) != 0) {
      printf("FAIL: exec failed in child %s - %s\n", cmd, strerror(errno));
      exit(42);
    }
  } else {
    int status = 0;
    if (waitpid(child, &status, 0) <= 0) {
      printf("FAIL: failed waiting for child process %s pid %d - %s\n", 
	     cmd, child, strerror(errno));
      exit(1);
    }
    if (!WIFEXITED(status)) {
      printf("FAIL: process %s pid %d did not exit\n", cmd, child);
      exit(1);
    }
    if (WEXITSTATUS(status) != 0) {
      printf("FAIL: process %s pid %d exited with error status %d\n", cmd, 
	     child, WEXITSTATUS(status));
      exit(1);
    }
  }
}

int write_config_file(char *file_name) {
  FILE *file;
  file = fopen(file_name, "w");
  if (file == NULL) {
    printf("Failed to open %s.\n", file_name);
    return EXIT_FAILURE;
  }
  fprintf(file, "banned.users=bannedUser\n");
  fprintf(file, "min.user.id=500\n");
  fprintf(file, "allowed.system.users=allowedUser,bin\n");
  fclose(file);
  return 0;
}

void create_nm_roots(char ** nm_roots) {
  char** nm_root;
  for(nm_root=nm_roots; *nm_root != NULL; ++nm_root) {
    if (mkdir(*nm_root, 0755) != 0) {
      printf("FAIL: Can't create directory %s - %s\n", *nm_root,
             strerror(errno));
      exit(1);
    }
    char buffer[100000];
    sprintf(buffer, "%s/usercache", *nm_root);
    if (mkdir(buffer, 0755) != 0) {
      printf("FAIL: Can't create directory %s - %s\n", buffer,
             strerror(errno));
      exit(1);
    }
  }
}

void check_pid_file(const char* pid_file, pid_t mypid) {
  if(access(pid_file, R_OK) != 0) {
    printf("FAIL: failed to create pid file %s\n", pid_file);
    exit(1);
  }
  int pidfd = open(pid_file, O_RDONLY);
  if (pidfd == -1) {
    printf("FAIL: failed to open pid file %s - %s\n", pid_file, strerror(errno));
    exit(1);
  }

  char pidBuf[100];
  ssize_t bytes = read(pidfd, pidBuf, 100);
  if (bytes == -1) {
    printf("FAIL: failed to read from pid file %s - %s\n", pid_file, strerror(errno));
    exit(1);
  }

  char myPidBuf[33];
  snprintf(myPidBuf, 33, "%d", mypid);
  if (strncmp(pidBuf, myPidBuf, strlen(myPidBuf)) != 0) {
    printf("FAIL: failed to find matching pid in pid file\n");
    printf("FAIL: Expected pid %d : Got %.*s", mypid, (int)bytes, pidBuf);
    exit(1);
  }
}

void test_get_user_directory() {
  char *user_dir = get_user_directory("/tmp", "user");
  char *expected = "/tmp/usercache/user";
  if (strcmp(user_dir, expected) != 0) {
    printf("test_get_user_directory expected %s got %s\n", expected, user_dir);
    exit(1);
  }
  free(user_dir);
}

void test_get_app_directory() {
  char *expected = "/tmp/usercache/user/appcache/app_200906101234_0001";
  char *app_dir = (char *) get_app_directory("/tmp", "user",
      "app_200906101234_0001");
  if (strcmp(app_dir, expected) != 0) {
    printf("test_get_app_directory expected %s got %s\n", expected, app_dir);
    exit(1);
  }
  free(app_dir);
}

void test_get_container_directory() {
  char *container_dir = get_container_work_directory("/tmp", "owen", "app_1",
						 "container_1");
  char *expected = "/tmp/usercache/owen/appcache/app_1/container_1";
  if (strcmp(container_dir, expected) != 0) {
    printf("Fail get_container_work_directory got %s expected %s\n",
	   container_dir, expected);
    exit(1);
  }
  free(container_dir);
}

void test_get_container_launcher_file() {
  char *expected_file = ("/tmp/usercache/user/appcache/app_200906101234_0001"
			 "/launch_container.sh");
  char *app_dir = get_app_directory("/tmp", "user",
                                    "app_200906101234_0001");
  char *container_file =  get_container_launcher_file(app_dir);
  if (strcmp(container_file, expected_file) != 0) {
    printf("failure to match expected container file %s vs %s\n", container_file,
           expected_file);
    exit(1);
  }
  free(app_dir);
  free(container_file);
}

void test_get_app_log_dir() {
  char *expected = TEST_ROOT "/logs/userlogs/app_200906101234_0001";
  char *logdir = get_app_log_directory(TEST_ROOT "/logs/userlogs","app_200906101234_0001");
  if (strcmp(logdir, expected) != 0) {
    printf("Fail get_app_log_dir got %s expected %s\n", logdir, expected);
    exit(1);
  }
  free(logdir);
}

void test_check_user() {
  printf("\nTesting test_check_user\n");
  struct passwd *user = check_user(username);
  if (user == NULL) {
    printf("FAIL: failed check for user %s\n", username);
    exit(1);
  }
  free(user);
  if (check_user("lp") != NULL) {
    printf("FAIL: failed check for system user lp\n");
    exit(1);
  }
  if (check_user("root") != NULL) {
    printf("FAIL: failed check for system user root\n");
    exit(1);
  }
  if (check_user("bin") == NULL) {
    printf("FAIL: failed check for whitelisted system user bin\n");
    exit(1);
  }
}

void test_resolve_config_path() {
  printf("\nTesting resolve_config_path\n");
  if (strcmp(resolve_config_path("/etc/passwd", NULL), "/etc/passwd") != 0) {
    printf("FAIL: failed to resolve config_name on an absolute path name: /etc/passwd\n");
    exit(1);
  }
  if (strcmp(resolve_config_path("../etc/passwd", "/etc/passwd"), "/etc/passwd") != 0) {
    printf("FAIL: failed to resolve config_name on a relative path name: ../etc/passwd (relative to /etc/passwd)");
    exit(1);
  }
}

void test_check_configuration_permissions() {
  printf("\nTesting check_configuration_permissions\n");
  if (check_configuration_permissions("/etc/passwd") != 0) {
    printf("FAIL: failed permission check on /etc/passwd\n");
    exit(1);
  }
  if (check_configuration_permissions(TEST_ROOT) == 0) {
    printf("FAIL: failed permission check on %s\n", TEST_ROOT);
    exit(1);
  }
}

void test_delete_container() {
<<<<<<< HEAD
  if (initialize_user(username, local_dirs)) {
    printf("FAIL: failed to initialize user %s\n", username);
=======
  if (initialize_user(yarn_username, local_dirs)) {
    printf("FAIL: failed to initialize user %s\n", yarn_username);
>>>>>>> 6266273c
    exit(1);
  }
  char* app_dir = get_app_directory(TEST_ROOT "/local-2", yarn_username, "app_1");
  char* dont_touch = get_app_directory(TEST_ROOT "/local-2", yarn_username, 
                                       DONT_TOUCH_FILE);
  char* container_dir = get_container_work_directory(TEST_ROOT "/local-2", 
					      yarn_username, "app_1", "container_1");
  char buffer[100000];
  sprintf(buffer, "mkdir -p %s/who/let/the/dogs/out/who/who", container_dir);
  run(buffer);
  sprintf(buffer, "touch %s", dont_touch);
  run(buffer);

  // soft link to the canary file from the container directory
  sprintf(buffer, "ln -s %s %s/who/softlink", dont_touch, container_dir);
  run(buffer);
  // hard link to the canary file from the container directory
  sprintf(buffer, "ln %s %s/who/hardlink", dont_touch, container_dir);
  run(buffer);
  // create a dot file in the container directory
  sprintf(buffer, "touch %s/who/let/.dotfile", container_dir);
  run(buffer);
  // create a no permission file
  sprintf(buffer, "touch %s/who/let/protect", container_dir);
  run(buffer);
  sprintf(buffer, "chmod 000 %s/who/let/protect", container_dir);
  run(buffer);
  // create a no permission directory
  sprintf(buffer, "chmod 000 %s/who/let", container_dir);
  run(buffer);

  // delete container directory
  char * dirs[] = {app_dir, 0};
  int ret = delete_as_user(yarn_username, "container_1" , dirs);
  if (ret != 0) {
    printf("FAIL: return code from delete_as_user is %d\n", ret);
    exit(1);
  }

  // check to make sure the container directory is gone
  if (access(container_dir, R_OK) == 0) {
    printf("FAIL: failed to delete the directory - %s\n", container_dir);
    exit(1);
  }
  // check to make sure the app directory is not gone
  if (access(app_dir, R_OK) != 0) {
    printf("FAIL: accidently deleted the directory - %s\n", app_dir);
    exit(1);
  }
  // but that the canary is not gone
  if (access(dont_touch, R_OK) != 0) {
    printf("FAIL: accidently deleted file %s\n", dont_touch);
    exit(1);
  }
  sprintf(buffer, "chmod -R 700 %s", app_dir);
  run(buffer);
  sprintf(buffer, "rm -fr %s", app_dir);
  run(buffer);
  free(app_dir);
  free(container_dir);
  free(dont_touch);
}

void test_delete_app() {
  char* app_dir = get_app_directory(TEST_ROOT "/local-2", yarn_username, "app_2");
  char* dont_touch = get_app_directory(TEST_ROOT "/local-2", yarn_username, 
                                       DONT_TOUCH_FILE);
  char* container_dir = get_container_work_directory(TEST_ROOT "/local-2", 
					      yarn_username, "app_2", "container_1");
  char buffer[100000];
  sprintf(buffer, "mkdir -p %s/who/let/the/dogs/out/who/who", container_dir);
  run(buffer);
  sprintf(buffer, "touch %s", dont_touch);
  run(buffer);

  // soft link to the canary file from the container directory
  sprintf(buffer, "ln -s %s %s/who/softlink", dont_touch, container_dir);
  run(buffer);
  // hard link to the canary file from the container directory
  sprintf(buffer, "ln %s %s/who/hardlink", dont_touch, container_dir);
  run(buffer);
  // create a dot file in the container directory
  sprintf(buffer, "touch %s/who/let/.dotfile", container_dir);
  run(buffer);
  // create a no permission file
  sprintf(buffer, "touch %s/who/let/protect", container_dir);
  run(buffer);
  sprintf(buffer, "chmod 000 %s/who/let/protect", container_dir);
  run(buffer);
  // create a no permission directory
  sprintf(buffer, "chmod 000 %s/who/let", container_dir);
  run(buffer);

  // delete container directory
  int ret = delete_as_user(yarn_username, app_dir, NULL);
  if (ret != 0) {
    printf("FAIL: return code from delete_as_user is %d\n", ret);
    exit(1);
  }

  // check to make sure the container directory is gone
  if (access(container_dir, R_OK) == 0) {
    printf("FAIL: failed to delete the directory - %s\n", container_dir);
    exit(1);
  }
  // check to make sure the app directory is gone
  if (access(app_dir, R_OK) == 0) {
    printf("FAIL: didn't delete the directory - %s\n", app_dir);
    exit(1);
  }
  // but that the canary is not gone
  if (access(dont_touch, R_OK) != 0) {
    printf("FAIL: accidently deleted file %s\n", dont_touch);
    exit(1);
  }
  free(app_dir);
  free(container_dir);
  free(dont_touch);
}


void test_delete_user() {
  printf("\nTesting delete_user\n");
  char* app_dir = get_app_directory(TEST_ROOT "/local-1", yarn_username, "app_3");
  if (mkdirs(app_dir, 0700) != 0) {
    exit(1);
  }
  char buffer[100000];
  sprintf(buffer, "%s/local-1/usercache/%s", TEST_ROOT, yarn_username);
  if (access(buffer, R_OK) != 0) {
    printf("FAIL: directory missing before test\n");
    exit(1);
  }
  if (delete_as_user(yarn_username, buffer, NULL) != 0) {
    exit(1);
  }
  if (access(buffer, R_OK) == 0) {
    printf("FAIL: directory not deleted\n");
    exit(1);
  }
  if (access(TEST_ROOT "/local-1", R_OK) != 0) {
    printf("FAIL: local-1 directory does not exist\n");
    exit(1);
  }
  free(app_dir);
}

void run_test_in_child(const char* test_name, void (*func)()) {
  printf("\nRunning test %s in child process\n", test_name);
  fflush(stdout);
  fflush(stderr);
  pid_t child = fork();
  if (child == -1) {
    printf("FAIL: fork failed\n");
    exit(1);
  } else if (child == 0) {
    func();
    exit(0);
  } else {
    int status = 0;
    if (waitpid(child, &status, 0) == -1) {
      printf("FAIL: waitpid %d failed - %s\n", child, strerror(errno));
      exit(1);
    }
    if (!WIFEXITED(status)) {
      printf("FAIL: child %d didn't exit - %d\n", child, status);
      exit(1);
    }
    if (WEXITSTATUS(status) != 0) {
      printf("FAIL: child %d exited with bad status %d\n",
	     child, WEXITSTATUS(status));
      exit(1);
    }
  }
}

void test_signal_container() {
  printf("\nTesting signal_container\n");
  fflush(stdout);
  fflush(stderr);
  pid_t child = fork();
  if (child == -1) {
    printf("FAIL: fork failed\n");
    exit(1);
  } else if (child == 0) {
    if (change_user(user_detail->pw_uid, user_detail->pw_gid) != 0) {
      exit(1);
    }
    sleep(3600);
    exit(0);
  } else {
    printf("Child container launched as %d\n", child);
    if (signal_container_as_user(yarn_username, child, SIGQUIT) != 0) {
      exit(1);
    }
    int status = 0;
    if (waitpid(child, &status, 0) == -1) {
      printf("FAIL: waitpid failed - %s\n", strerror(errno));
      exit(1);
    }
    if (!WIFSIGNALED(status)) {
      printf("FAIL: child wasn't signalled - %d\n", status);
      exit(1);
    }
    if (WTERMSIG(status) != SIGQUIT) {
      printf("FAIL: child was killed with %d instead of %d\n", 
	     WTERMSIG(status), SIGQUIT);
      exit(1);
    }
  }
}

void test_signal_container_group() {
  printf("\nTesting group signal_container\n");
  fflush(stdout);
  fflush(stderr);
  pid_t child = fork();
  if (child == -1) {
    printf("FAIL: fork failed\n");
    exit(1);
  } else if (child == 0) {
    setpgrp();
    if (change_user(user_detail->pw_uid, user_detail->pw_gid) != 0) {
      exit(1);
    }
    sleep(3600);
    exit(0);
  }
  printf("Child container launched as %d\n", child);
  // there's a race condition for child calling change_user and us 
  // calling signal_container_as_user, hence sleeping
  sleep(3);
<<<<<<< HEAD
  if (signal_container_as_user(username, child, SIGKILL) != 0) {
=======
  if (signal_container_as_user(yarn_username, child, SIGKILL) != 0) {
>>>>>>> 6266273c
    exit(1);
  }
  int status = 0;
  if (waitpid(child, &status, 0) == -1) {
    printf("FAIL: waitpid failed - %s\n", strerror(errno));
    exit(1);
  }
  if (!WIFSIGNALED(status)) {
    printf("FAIL: child wasn't signalled - %d\n", status);
    exit(1);
  }
  if (WTERMSIG(status) != SIGKILL) {
    printf("FAIL: child was killed with %d instead of %d\n", 
	   WTERMSIG(status), SIGKILL);
    exit(1);
  }
}

void test_init_app() {
  printf("\nTesting init app\n");
  if (seteuid(0) != 0) {
    printf("FAIL: seteuid to root failed - %s\n", strerror(errno));
    exit(1);
  }
  FILE* creds = fopen(TEST_ROOT "/creds.txt", "w");
  if (creds == NULL) {
    printf("FAIL: failed to create credentials file - %s\n", strerror(errno));
    exit(1);
  }
  if (fprintf(creds, "secret key\n") < 0) {
    printf("FAIL: fprintf failed - %s\n", strerror(errno));
    exit(1);
  }
  if (fclose(creds) != 0) {
    printf("FAIL: fclose failed - %s\n", strerror(errno));
    exit(1);
  }
  FILE* job_xml = fopen(TEST_ROOT "/job.xml", "w");
  if (job_xml == NULL) {
    printf("FAIL: failed to create job file - %s\n", strerror(errno));
    exit(1);
  }
  if (fprintf(job_xml, "<jobconf/>\n") < 0) {
    printf("FAIL: fprintf failed - %s\n", strerror(errno));
    exit(1);
  }
  if (fclose(job_xml) != 0) {
    printf("FAIL: fclose failed - %s\n", strerror(errno));
    exit(1);
  }
  if (seteuid(user_detail->pw_uid) != 0) {
    printf("FAIL: failed to seteuid back to user - %s\n", strerror(errno));
    exit(1);
  }
  fflush(stdout);
  fflush(stderr);
  pid_t child = fork();
  if (child == -1) {
    printf("FAIL: failed to fork process for init_app - %s\n", 
	   strerror(errno));
    exit(1);
  } else if (child == 0) {
    char *final_pgm[] = {"touch", "my-touch-file", 0};
<<<<<<< HEAD
    if (initialize_app(username, "app_4", TEST_ROOT "/creds.txt",
=======
    if (initialize_app(yarn_username, "app_4", TEST_ROOT "/creds.txt",
>>>>>>> 6266273c
                       local_dirs, log_dirs, final_pgm) != 0) {
      printf("FAIL: failed in child\n");
      exit(42);
    }
    // should never return
    exit(1);
  }
  int status = 0;
  if (waitpid(child, &status, 0) <= 0) {
    printf("FAIL: failed waiting for process %d - %s\n", child, 
	   strerror(errno));
    exit(1);
  }
  if (access(TEST_ROOT "/logs/userlogs/app_4", R_OK) != 0) {
    printf("FAIL: failed to create app log directory\n");
    exit(1);
  }
  char* app_dir = get_app_directory(TEST_ROOT "/local-1", yarn_username, "app_4");
  if (access(app_dir, R_OK) != 0) {
    printf("FAIL: failed to create app directory %s\n", app_dir);
    exit(1);
  }
  char buffer[100000];
  sprintf(buffer, "%s/creds.txt", app_dir);
  if (access(buffer, R_OK) != 0) {
    printf("FAIL: failed to create credentials %s\n", buffer);
    exit(1);
  }
  sprintf(buffer, "%s/my-touch-file", app_dir);
  if (access(buffer, R_OK) != 0) {
    printf("FAIL: failed to create touch file %s\n", buffer);
    exit(1);
  }
  free(app_dir);
  app_dir = get_app_log_directory(TEST_ROOT "/logs/userlogs","app_4");
  if (access(app_dir, R_OK) != 0) {
    printf("FAIL: failed to create app log directory %s\n", app_dir);
    exit(1);
  }
  free(app_dir);
}

void test_run_container() {
  printf("\nTesting run container\n");
  if (seteuid(0) != 0) {
    printf("FAIL: seteuid to root failed - %s\n", strerror(errno));
    exit(1);
  }
  FILE* creds = fopen(TEST_ROOT "/creds.txt", "w");
  if (creds == NULL) {
    printf("FAIL: failed to create credentials file - %s\n", strerror(errno));
    exit(1);
  }
  if (fprintf(creds, "secret key\n") < 0) {
    printf("FAIL: fprintf failed - %s\n", strerror(errno));
    exit(1);
  }
  if (fclose(creds) != 0) {
    printf("FAIL: fclose failed - %s\n", strerror(errno));
    exit(1);
  }

  char * cgroups_pids[] = { TEST_ROOT "/cgroups-pid1.txt", TEST_ROOT "/cgroups-pid2.txt", 0 };
  close(creat(cgroups_pids[0], O_RDWR));
  close(creat(cgroups_pids[1], O_RDWR));

  const char* script_name = TEST_ROOT "/container-script";
  FILE* script = fopen(script_name, "w");
  if (script == NULL) {
    printf("FAIL: failed to create script file - %s\n", strerror(errno));
    exit(1);
  }
  if (seteuid(user_detail->pw_uid) != 0) {
    printf("FAIL: failed to seteuid back to user - %s\n", strerror(errno));
    exit(1);
  }
  if (fprintf(script, "#!/bin/bash\n"
                     "touch foobar\n"
                     "exit 0") < 0) {
    printf("FAIL: fprintf failed - %s\n", strerror(errno));
    exit(1);
  }
  if (fclose(script) != 0) {
    printf("FAIL: fclose failed - %s\n", strerror(errno));
    exit(1);
  }
  fflush(stdout);
  fflush(stderr);
  char* container_dir = get_container_work_directory(TEST_ROOT "/local-1", 
					      yarn_username, "app_4", "container_1");
  const char * pid_file = TEST_ROOT "/pid.txt";

  pid_t child = fork();
  if (child == -1) {
    printf("FAIL: failed to fork process for init_app - %s\n", 
	   strerror(errno));
    exit(1);
  } else if (child == 0) {
<<<<<<< HEAD
    if (launch_container_as_user(username, "app_4", "container_1", 
=======
    if (launch_container_as_user(yarn_username, "app_4", "container_1", 
>>>>>>> 6266273c
          container_dir, script_name, TEST_ROOT "/creds.txt", pid_file,
          local_dirs, log_dirs,
          "cgroups", cgroups_pids) != 0) {
      printf("FAIL: failed in child\n");
      exit(42);
    }
    // should never return
    exit(1);
  }
  int status = 0;
  if (waitpid(child, &status, 0) <= 0) {
    printf("FAIL: failed waiting for process %d - %s\n", child, 
	   strerror(errno));
    exit(1);
  }
  if (access(TEST_ROOT "/logs/userlogs/app_4/container_1", R_OK) != 0) {
    printf("FAIL: failed to create container log directory\n");
    exit(1);
  }
  if (access(container_dir, R_OK) != 0) {
    printf("FAIL: failed to create container directory %s\n", container_dir);
    exit(1);
  }
  char buffer[100000];
  sprintf(buffer, "%s/foobar", container_dir);
  if (access(buffer, R_OK) != 0) {
    printf("FAIL: failed to create touch file %s\n", buffer);
    exit(1);
  }
  free(container_dir);
  container_dir = get_app_log_directory(TEST_ROOT "/logs/userlogs", "app_4/container_1");
  if (access(container_dir, R_OK) != 0) {
    printf("FAIL: failed to create app log directory %s\n", container_dir);
    exit(1);
  }
  free(container_dir);

  if (seteuid(0) != 0) {
    printf("FAIL: seteuid to root failed - %s\n", strerror(errno));
    exit(1);
  }

  check_pid_file(pid_file, child);
  check_pid_file(cgroups_pids[0], child);
  check_pid_file(cgroups_pids[1], child);
}

// This test is expected to be executed either by a regular
// user or by root. If executed by a regular user it doesn't
// test all the functions that would depend on changing the
// effective user id. If executed by a super-user everything
// gets tested. Here are different ways of execing the test binary:
// 1. regular user assuming user == yarn user
//    $ test-container-executor     
// 2. regular user with a given yarn user
//    $ test-container-executor yarn_user
// 3. super user with a given user and assuming user == yarn user
//    # test-container-executor user
// 4. super user with a given user and a given yarn user
//    # test-container-executor user yarn_user
int main(int argc, char **argv) {
  LOGFILE = stdout;
  ERRORFILE = stderr;

  // clean up any junk from previous run
  if (system("chmod -R u=rwx " TEST_ROOT "; rm -fr " TEST_ROOT)) {
    exit(1);
  }
  
  if (mkdirs(TEST_ROOT "/logs/userlogs", 0755) != 0) {
    exit(1);
  }
  
  if (write_config_file(TEST_ROOT "/test.cfg") != 0) {
    exit(1);
  }
  read_config(TEST_ROOT "/test.cfg");

  local_dirs = extract_values(strdup(NM_LOCAL_DIRS));
  log_dirs = extract_values(strdup(NM_LOG_DIRS));

  create_nm_roots(local_dirs);

  // See the description above of various ways this test
  // can be executed in order to understand the following logic
  char* current_username = strdup(getpwuid(getuid())->pw_name);
  if (getuid() == 0 && (argc == 2 || argc == 3)) {
    username = argv[1];
    yarn_username = (argc == 3) ? argv[2] : argv[1];
  } else {
    username = current_username;
    yarn_username = (argc == 2) ? argv[1] : current_username;
  }
  set_nm_uid(geteuid(), getegid());

  if (set_user(username)) {
    exit(1);
  }

  printf("\nStarting tests\n");

  printf("\nTesting resolve_config_path()\n");
  test_resolve_config_path();

  printf("\nTesting get_user_directory()\n");
  test_get_user_directory();

  printf("\nTesting get_app_directory()\n");
  test_get_app_directory();

  printf("\nTesting get_container_directory()\n");
  test_get_container_directory();

  printf("\nTesting get_container_launcher_file()\n");
  test_get_container_launcher_file();

  printf("\nTesting get_app_log_dir()\n");
  test_get_app_log_dir();

  test_check_configuration_permissions();

  printf("\nTesting delete_container()\n");
  test_delete_container();

  printf("\nTesting delete_app()\n");
  test_delete_app();

  test_check_user();

  // the tests that change user need to be run in a subshell, so that
  // when they change user they don't give up our privs
  run_test_in_child("test_signal_container", test_signal_container);
  run_test_in_child("test_signal_container_group", test_signal_container_group);

  // init app and run container can't be run if you aren't testing as root
  if (getuid() == 0) {
    // these tests do internal forks so that the change_owner and execs
    // don't mess up our process.
    test_init_app();
    test_run_container();
  }

  seteuid(0);
  // test_delete_user must run as root since that's how we use the delete_as_user
  test_delete_user();

  run("rm -fr " TEST_ROOT);
  printf("\nFinished tests\n");

  free(current_username);
  free_configurations();
  return 0;
}<|MERGE_RESOLUTION|>--- conflicted
+++ resolved
@@ -36,10 +36,7 @@
 #define ARRAY_SIZE 1000
 
 static char* username = NULL;
-<<<<<<< HEAD
-=======
 static char* yarn_username = NULL;
->>>>>>> 6266273c
 static char** local_dirs = NULL;
 static char** log_dirs = NULL;
 
@@ -256,13 +253,8 @@
 }
 
 void test_delete_container() {
-<<<<<<< HEAD
-  if (initialize_user(username, local_dirs)) {
-    printf("FAIL: failed to initialize user %s\n", username);
-=======
   if (initialize_user(yarn_username, local_dirs)) {
     printf("FAIL: failed to initialize user %s\n", yarn_username);
->>>>>>> 6266273c
     exit(1);
   }
   char* app_dir = get_app_directory(TEST_ROOT "/local-2", yarn_username, "app_1");
@@ -495,11 +487,7 @@
   // there's a race condition for child calling change_user and us 
   // calling signal_container_as_user, hence sleeping
   sleep(3);
-<<<<<<< HEAD
-  if (signal_container_as_user(username, child, SIGKILL) != 0) {
-=======
   if (signal_container_as_user(yarn_username, child, SIGKILL) != 0) {
->>>>>>> 6266273c
     exit(1);
   }
   int status = 0;
@@ -563,11 +551,7 @@
     exit(1);
   } else if (child == 0) {
     char *final_pgm[] = {"touch", "my-touch-file", 0};
-<<<<<<< HEAD
-    if (initialize_app(username, "app_4", TEST_ROOT "/creds.txt",
-=======
     if (initialize_app(yarn_username, "app_4", TEST_ROOT "/creds.txt",
->>>>>>> 6266273c
                        local_dirs, log_dirs, final_pgm) != 0) {
       printf("FAIL: failed in child\n");
       exit(42);
@@ -666,11 +650,7 @@
 	   strerror(errno));
     exit(1);
   } else if (child == 0) {
-<<<<<<< HEAD
-    if (launch_container_as_user(username, "app_4", "container_1", 
-=======
     if (launch_container_as_user(yarn_username, "app_4", "container_1", 
->>>>>>> 6266273c
           container_dir, script_name, TEST_ROOT "/creds.txt", pid_file,
           local_dirs, log_dirs,
           "cgroups", cgroups_pids) != 0) {
