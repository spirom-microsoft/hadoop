/**
 * Licensed to the Apache Software Foundation (ASF) under one
 * or more contributor license agreements.  See the NOTICE file
 * distributed with this work for additional information
 * regarding copyright ownership.  The ASF licenses this file
 * to you under the Apache License, Version 2.0 (the
 * "License"); you may not use this file except in compliance
 * with the License.  You may obtain a copy of the License at
 *
 *     http://www.apache.org/licenses/LICENSE-2.0
 *
 * Unless required by applicable law or agreed to in writing, software
 * distributed under the License is distributed on an "AS IS" BASIS,
 * WITHOUT WARRANTIES OR CONDITIONS OF ANY KIND, either express or implied.
 * See the License for the specific language governing permissions and
 * limitations under the License.
 */

package org.apache.hadoop.fs.shell;

import java.io.IOException;
import java.io.InputStream;
import java.net.URI;
import java.net.URISyntaxException;
import java.util.LinkedList;

import org.apache.hadoop.fs.FSDataOutputStream;
import org.apache.hadoop.fs.FileSystem;
import org.apache.hadoop.fs.FilterFileSystem;
import org.apache.hadoop.fs.Path;
import org.apache.hadoop.fs.PathExistsException;
import org.apache.hadoop.fs.PathIOException;
import org.apache.hadoop.fs.PathIsDirectoryException;
import org.apache.hadoop.fs.PathIsNotDirectoryException;
import org.apache.hadoop.fs.PathNotFoundException;
import org.apache.hadoop.fs.PathOperationException;
import org.apache.hadoop.io.IOUtils;

/**
 * Provides: argument processing to ensure the destination is valid
 * for the number of source arguments.  A processPaths that accepts both
 * a source and resolved target.  Sources are resolved as children of
 * a destination directory.
 */
abstract class CommandWithDestination extends FsCommand {  
  protected PathData dst;
  private boolean overwrite = false;
  private boolean preserve = false;
  private boolean verifyChecksum = true;
  private boolean writeChecksum = true;
  
  /**
   * 
   * This method is used to enable the force(-f)  option while copying the files.
   * 
   * @param flag true/false
   */
  protected void setOverwrite(boolean flag) {
    overwrite = flag;
  }
  
  protected void setVerifyChecksum(boolean flag) {
    verifyChecksum = flag;
  }
  
  protected void setWriteChecksum(boolean flag) {
    writeChecksum = flag;
  }
  
  /**
   * If true, the last modified time, last access time,
   * owner, group and permission information of the source
   * file will be preserved as far as target {@link FileSystem}
   * implementation allows.
   */
  protected void setPreserve(boolean preserve) {
    this.preserve = preserve;
  }

  /**
   *  The last arg is expected to be a local path, if only one argument is
   *  given then the destination will be the current directory 
   *  @param args is the list of arguments
   */
  protected void getLocalDestination(LinkedList<String> args)
  throws IOException {
    String pathString = (args.size() < 2) ? Path.CUR_DIR : args.removeLast();
    try {
      dst = new PathData(new URI(pathString), getConf());
    } catch (URISyntaxException e) {
      if (Path.WINDOWS) {
        // Unlike URI, PathData knows how to parse Windows drive-letter paths.
        dst = new PathData(pathString, getConf());
      } else {
        throw new IOException("unexpected URISyntaxException", e);
      }
    }
  }

  /**
   *  The last arg is expected to be a remote path, if only one argument is
   *  given then the destination will be the remote user's directory 
   *  @param args is the list of arguments
   *  @throws PathIOException if path doesn't exist or matches too many times 
   */
  protected void getRemoteDestination(LinkedList<String> args)
  throws IOException {
    if (args.size() < 2) {
      dst = new PathData(Path.CUR_DIR, getConf());
    } else {
      String pathString = args.removeLast();
      // if the path is a glob, then it must match one and only one path
      PathData[] items = PathData.expandAsGlob(pathString, getConf());
      switch (items.length) {
        case 0:
          throw new PathNotFoundException(pathString);
        case 1:
          dst = items[0];
          break;
        default:
          throw new PathIOException(pathString, "Too many matches");
      }
    }
  }

  @Override
  protected void processArguments(LinkedList<PathData> args)
  throws IOException {
    // if more than one arg, the destination must be a directory
    // if one arg, the dst must not exist or must be a directory
    if (args.size() > 1) {
      if (!dst.exists) {
        throw new PathNotFoundException(dst.toString());
      }
      if (!dst.stat.isDirectory()) {
        throw new PathIsNotDirectoryException(dst.toString());
      }
    } else if (dst.exists) {
      if (!dst.stat.isDirectory() && !overwrite) {
        throw new PathExistsException(dst.toString());
      }
    } else if (!dst.parentExists()) {
      throw new PathNotFoundException(dst.toString());
    }
    super.processArguments(args);
  }

  @Override
  protected void processPathArgument(PathData src)
  throws IOException {
    if (src.stat.isDirectory() && src.fs.equals(dst.fs)) {
      PathData target = getTargetPath(src);
      String srcPath = src.fs.makeQualified(src.path).toString();
      String dstPath = dst.fs.makeQualified(target.path).toString();
      if (dstPath.equals(srcPath)) {
        PathIOException e = new PathIOException(src.toString(),
            "are identical");
        e.setTargetPath(dstPath.toString());
        throw e;
      }
      if (dstPath.startsWith(srcPath+Path.SEPARATOR)) {
        PathIOException e = new PathIOException(src.toString(),
            "is a subdirectory of itself");
        e.setTargetPath(target.toString());
        throw e;
      }
    }
    super.processPathArgument(src);
  }

  @Override
  protected void processPath(PathData src) throws IOException {
    processPath(src, getTargetPath(src));
  }
  
  /**
   * Called with a source and target destination pair
   * @param src for the operation
   * @param target for the operation
   * @throws IOException if anything goes wrong
   */
  protected void processPath(PathData src, PathData dst) throws IOException {
    if (src.stat.isSymlink()) {
      // TODO: remove when FileContext is supported, this needs to either
      // copy the symlink or deref the symlink
      throw new PathOperationException(src.toString());        
    } else if (src.stat.isFile()) {
      copyFileToTarget(src, dst);
    } else if (src.stat.isDirectory() && !isRecursive()) {
      throw new PathIsDirectoryException(src.toString());
    }
  }

  @Override
  protected void recursePath(PathData src) throws IOException {
    PathData savedDst = dst;
    try {
      // modify dst as we descend to append the basename of the
      // current directory being processed
      dst = getTargetPath(src);
      if (dst.exists) {
        if (!dst.stat.isDirectory()) {
          throw new PathIsNotDirectoryException(dst.toString());
        }
      } else {
        if (!dst.fs.mkdirs(dst.path)) {
          // too bad we have no clue what failed
          PathIOException e = new PathIOException(dst.toString());
          e.setOperation("mkdir");
          throw e;
        }    
        dst.refreshStatus(); // need to update stat to know it exists now
      }      
      super.recursePath(src);
    } finally {
      dst = savedDst;
    }
  }
  
  protected PathData getTargetPath(PathData src) throws IOException {
    PathData target;
    // on the first loop, the dst may be directory or a file, so only create
    // a child path if dst is a dir; after recursion, it's always a dir
    if ((getDepth() > 0) || (dst.exists && dst.stat.isDirectory())) {
      target = dst.getPathDataForChild(src);
    } else if (dst.representsDirectory()) { // see if path looks like a dir
      target = dst.getPathDataForChild(src);
    } else {
      target = dst;
    }
    return target;
  }
  
  /**
   * Copies the source file to the target.
   * @param src item to copy
   * @param target where to copy the item
   * @throws IOException if copy fails
   */ 
  protected void copyFileToTarget(PathData src, PathData target) throws IOException {
    src.fs.setVerifyChecksum(verifyChecksum);
    InputStream in = null;
    try {
      in = src.fs.open(src.path);
      copyStreamToTarget(in, target);
<<<<<<< HEAD
    } finally {
      IOUtils.closeStream(in);
    }
    if(preserve) {
      target.fs.setTimes(
        target.path,
        src.stat.getModificationTime(),
        src.stat.getAccessTime());
      target.fs.setOwner(
        target.path,
        src.stat.getOwner(),
        src.stat.getGroup());
      target.fs.setPermission(
        target.path,
        src.stat.getPermission());
  }
=======
      if(preserve) {
        target.fs.setTimes(
          target.path,
          src.stat.getModificationTime(),
          src.stat.getAccessTime());
        target.fs.setOwner(
          target.path,
          src.stat.getOwner(),
          src.stat.getGroup());
        target.fs.setPermission(
          target.path,
          src.stat.getPermission());
      }
    } finally {
      IOUtils.closeStream(in);
    }
>>>>>>> fbf12270
  }
  
  /**
   * Copies the stream contents to a temporary file.  If the copy is
   * successful, the temporary file will be renamed to the real path,
   * else the temporary file will be deleted.
   * @param in the input stream for the copy
   * @param target where to store the contents of the stream
   * @throws IOException if copy fails
   */ 
  protected void copyStreamToTarget(InputStream in, PathData target)
  throws IOException {
    if (target.exists && (target.stat.isDirectory() || !overwrite)) {
      throw new PathExistsException(target.toString());
    }
    TargetFileSystem targetFs = new TargetFileSystem(target.fs);
    try {
      PathData tempTarget = target.suffix("._COPYING_");
      targetFs.setWriteChecksum(writeChecksum);
      targetFs.writeStreamToFile(in, tempTarget);
      targetFs.rename(tempTarget, target);
    } finally {
      targetFs.close(); // last ditch effort to ensure temp file is removed
    }
  }

  // Helper filter filesystem that registers created files as temp files to
  // be deleted on exit unless successfully renamed
  private static class TargetFileSystem extends FilterFileSystem {
    TargetFileSystem(FileSystem fs) {
      super(fs);
    }

    void writeStreamToFile(InputStream in, PathData target) throws IOException {
      FSDataOutputStream out = null;
      try {
        out = create(target);
        IOUtils.copyBytes(in, out, getConf(), true);
      } finally {
        IOUtils.closeStream(out); // just in case copyBytes didn't
      }
    }
    
    // tag created files as temp files
    FSDataOutputStream create(PathData item) throws IOException {
      try {
        return create(item.path, true);
      } finally { // might have been created but stream was interrupted
        deleteOnExit(item.path);
      }
    }

    void rename(PathData src, PathData target) throws IOException {
      // the rename method with an option to delete the target is deprecated
      if (target.exists && !delete(target.path, false)) {
        // too bad we don't know why it failed
        PathIOException e = new PathIOException(target.toString());
        e.setOperation("delete");
        throw e;
      }
      if (!rename(src.path, target.path)) {
        // too bad we don't know why it failed
        PathIOException e = new PathIOException(src.toString());
        e.setOperation("rename");
        e.setTargetPath(target.toString());
        throw e;
      }
      // cancel delete on exit if rename is successful
      cancelDeleteOnExit(src.path);
    }
    @Override
    public void close() {
      // purge any remaining temp files, but don't close underlying fs
      processDeleteOnExit();
    }
  }
}<|MERGE_RESOLUTION|>--- conflicted
+++ resolved
@@ -243,24 +243,6 @@
     try {
       in = src.fs.open(src.path);
       copyStreamToTarget(in, target);
-<<<<<<< HEAD
-    } finally {
-      IOUtils.closeStream(in);
-    }
-    if(preserve) {
-      target.fs.setTimes(
-        target.path,
-        src.stat.getModificationTime(),
-        src.stat.getAccessTime());
-      target.fs.setOwner(
-        target.path,
-        src.stat.getOwner(),
-        src.stat.getGroup());
-      target.fs.setPermission(
-        target.path,
-        src.stat.getPermission());
-  }
-=======
       if(preserve) {
         target.fs.setTimes(
           target.path,
@@ -277,7 +259,6 @@
     } finally {
       IOUtils.closeStream(in);
     }
->>>>>>> fbf12270
   }
   
   /**
