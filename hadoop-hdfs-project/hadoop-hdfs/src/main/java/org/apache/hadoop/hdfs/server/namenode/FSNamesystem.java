--- conflicted
+++ resolved
@@ -1981,7 +1981,6 @@
    */
   LocatedBlock prepareFileForWrite(String src, INodeFile file,
       String leaseHolder, String clientMachine, DatanodeDescriptor clientNode,
-<<<<<<< HEAD
       boolean writeToEditLog, Snapshot latestSnapshot) throws IOException {
     if (latestSnapshot != null) {
       file = (INodeFile)file.recordModification(latestSnapshot).left;
@@ -1991,21 +1990,6 @@
             file, leaseHolder, clientMachine, clientNode);
 
     dir.replaceINodeFile(src, file, cons, latestSnapshot);
-=======
-      boolean writeToEditLog) throws IOException {
-    INodeFileUnderConstruction cons = new INodeFileUnderConstruction(
-                                    file.getId(),
-                                    file.getLocalNameBytes(),
-                                    file.getBlockReplication(),
-                                    file.getModificationTime(),
-                                    file.getPreferredBlockSize(),
-                                    file.getBlocks(),
-                                    file.getPermissionStatus(),
-                                    leaseHolder,
-                                    clientMachine,
-                                    clientNode);
-    dir.replaceNode(src, file, cons);
->>>>>>> 43f17f6e
     leaseManager.addLease(cons.getClientName(), src);
     
     LocatedBlock ret = blockManager.convertLastBlockToUnderConstruction(cons);
