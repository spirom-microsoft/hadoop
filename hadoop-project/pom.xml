<?xml version="1.0" encoding="UTF-8"?>
<!--
  Licensed under the Apache License, Version 2.0 (the "License");
  you may not use this file except in compliance with the License.
  You may obtain a copy of the License at

    http://www.apache.org/licenses/LICENSE-2.0

  Unless required by applicable law or agreed to in writing, software
  distributed under the License is distributed on an "AS IS" BASIS,
  WITHOUT WARRANTIES OR CONDITIONS OF ANY KIND, either express or implied.
  See the License for the specific language governing permissions and
  limitations under the License. See accompanying LICENSE file.
-->
<project>
  <modelVersion>4.0.0</modelVersion>
  <parent>
    <groupId>org.apache.hadoop</groupId>
    <artifactId>hadoop-main</artifactId>
<<<<<<< HEAD
    <version>0.23.1</version>
  </parent>
  <groupId>org.apache.hadoop</groupId>
  <artifactId>hadoop-project</artifactId>
  <version>0.23.1</version>
=======
    <version>0.23.2-SNAPSHOT</version>
  </parent>
  <groupId>org.apache.hadoop</groupId>
  <artifactId>hadoop-project</artifactId>
  <version>0.23.2-SNAPSHOT</version>
>>>>>>> ef628953
  <description>Apache Hadoop Project POM</description>
  <name>Apache Hadoop Project POM</name>
  <packaging>pom</packaging>

  <properties>
    <failIfNoTests>false</failIfNoTests>
    <maven.test.redirectTestOutputToFile>true</maven.test.redirectTestOutputToFile>

    <test.exclude>_</test.exclude>
    <test.exclude.pattern>_</test.exclude.pattern>

    <!-- platform encoding override -->
    <project.build.sourceEncoding>UTF-8</project.build.sourceEncoding>
    <project.reporting.outputEncoding>UTF-8</project.reporting.outputEncoding>

    <!-- These 2 versions are defined here becuase they are used -->
    <!-- JDIFF generation from embedded ant in the antrun plugin -->
    <jdiff.version>1.0.9</jdiff.version>

    <hadoop.assemblies.version>${project.version}</hadoop.assemblies.version>

    <commons-daemon.version>1.0.3</commons-daemon.version>

    <test.build.dir>${project.build.directory}/test-dir</test.build.dir>
    <test.build.data>${test.build.dir}</test.build.data>
  </properties>

  <dependencyManagement>
    <dependencies>
      <dependency>
        <groupId>jdiff</groupId>
        <artifactId>jdiff</artifactId>
        <version>${jdiff.version}</version>
      </dependency>
      <dependency>
        <groupId>org.apache.hadoop</groupId>
        <artifactId>hadoop-assemblies</artifactId>
        <version>${project.version}</version>
      </dependency>
      <dependency>
        <groupId>org.apache.hadoop</groupId>
        <artifactId>hadoop-annotations</artifactId>
        <version>${project.version}</version>
      </dependency>
      <dependency>
        <groupId>org.apache.hadoop</groupId>
        <artifactId>hadoop-common</artifactId>
        <version>${project.version}</version>
      </dependency>
      <dependency>
        <groupId>org.apache.hadoop</groupId>
        <artifactId>hadoop-common</artifactId>
        <version>${project.version}</version>
        <type>test-jar</type>
      </dependency>
      <dependency>
        <groupId>org.apache.hadoop</groupId>
        <artifactId>hadoop-auth</artifactId>
        <version>${project.version}</version>
      </dependency>
      <dependency>
        <groupId>org.apache.hadoop</groupId>
        <artifactId>hadoop-hdfs</artifactId>
        <version>${project.version}</version>
      </dependency>
      <dependency>
        <groupId>org.apache.hadoop</groupId>
        <artifactId>hadoop-hdfs</artifactId>
        <version>${project.version}</version>
        <type>test-jar</type>
      </dependency>
      <dependency>
        <groupId>org.apache.hadoop</groupId>
        <artifactId>hadoop-mapreduce-client-app</artifactId>
        <version>${project.version}</version>
      </dependency>
      <dependency>
        <groupId>org.apache.hadoop</groupId>
        <artifactId>hadoop-mapreduce-client-app</artifactId>
        <version>${project.version}</version>
        <type>test-jar</type>
      </dependency>
      <dependency>
        <groupId>org.apache.hadoop</groupId>
        <artifactId>hadoop-mapreduce-client-common</artifactId>
        <version>${project.version}</version>
      </dependency>
      <dependency>
        <groupId>org.apache.hadoop</groupId>
        <artifactId>hadoop-yarn-api</artifactId>
        <version>${project.version}</version>
      </dependency>

      <dependency>
        <groupId>org.apache.hadoop</groupId>
        <artifactId>hadoop-mapreduce-client-core</artifactId>
        <version>${project.version}</version>
      </dependency>

      <dependency>
        <groupId>org.apache.hadoop</groupId>
        <artifactId>hadoop-mapreduce-client-jobclient</artifactId>
        <version>${project.version}</version>
      </dependency>

      <dependency>
        <groupId>org.apache.hadoop</groupId>
        <artifactId>hadoop-mapreduce-client-shuffle</artifactId>
        <version>${project.version}</version>
      </dependency>

      <dependency>
        <groupId>org.apache.hadoop</groupId>
        <artifactId>hadoop-yarn</artifactId>
        <version>${project.version}</version>
        <type>pom</type>
      </dependency>

      <dependency>
        <groupId>org.apache.hadoop</groupId>
        <artifactId>hadoop-yarn-server</artifactId>
        <version>${project.version}</version>
      </dependency>

      <dependency>
        <groupId>org.apache.hadoop</groupId>
        <artifactId>hadoop-yarn-server-web-proxy</artifactId>
        <version>${project.version}</version>
      </dependency>

      <dependency>
        <groupId>org.apache.hadoop</groupId>
        <artifactId>hadoop-yarn-server-common</artifactId>
        <version>${project.version}</version>
      </dependency>

      <dependency>
        <groupId>org.apache.hadoop</groupId>
         <artifactId>hadoop-yarn-server-tests</artifactId>
        <version>${project.version}</version>
        <type>test-jar</type>
      </dependency>

      <dependency>
        <groupId>org.apache.hadoop</groupId>
        <artifactId>hadoop-yarn-common</artifactId>
        <version>${project.version}</version>
      </dependency>
      <dependency>
        <groupId>org.apache.hadoop</groupId>
        <artifactId>hadoop-yarn-common</artifactId>
        <version>${project.version}</version>
        <type>test-jar</type>
      </dependency>

      <dependency>
        <groupId>org.apache.hadoop</groupId>
        <artifactId>hadoop-yarn-server-nodemanager</artifactId>
        <version>${project.version}</version>
      </dependency>
      <dependency>
        <groupId>org.apache.hadoop</groupId>
        <artifactId>hadoop-yarn-server-resourcemanager</artifactId>
        <version>${project.version}</version>
      </dependency>
      <dependency>
        <groupId>org.apache.hadoop</groupId>
        <artifactId>hadoop-yarn-server-resourcemanager</artifactId>
        <version>${project.version}</version>
        <type>test-jar</type>
      </dependency>

      <dependency>
        <groupId>org.apache.hadoop</groupId>
         <artifactId>hadoop-mapreduce-client-jobclient</artifactId>
        <version>${project.version}</version>
        <type>test-jar</type>
      </dependency>

      <dependency>
        <groupId>org.apache.hadoop</groupId>
        <artifactId>hadoop-mapreduce-client-hs</artifactId>
        <version>${project.version}</version>
      </dependency>

      <dependency>
        <groupId>org.apache.hadoop</groupId>
        <artifactId>hadoop-mapreduce-examples</artifactId>
        <version>${project.version}</version>
      </dependency>

      <dependency>
        <groupId>org.apache.hadoop</groupId>
        <artifactId>hadoop-streaming</artifactId>
        <version>${project.version}</version>
      </dependency>
      <dependency>
        <groupId>org.apache.hadoop</groupId>
        <artifactId>hadoop-archives</artifactId>
        <version>${project.version}</version>
      </dependency>
      <dependency>
        <groupId>org.apache.hadoop</groupId>
        <artifactId>hadoop-distcp</artifactId>
        <version>${project.version}</version>
      </dependency>
      <dependency>
        <groupId>org.apache.hadoop</groupId>
        <artifactId>hadoop-rumen</artifactId>
        <version>${project.version}</version>
      </dependency>
      <dependency>
        <groupId>org.apache.hadoop</groupId>
        <artifactId>hadoop-extras</artifactId>
        <version>${project.version}</version>
      </dependency>

      <dependency>
        <groupId>org.apache.hadoop</groupId>
        <artifactId>hadoop-client</artifactId>
        <version>${project.version}</version>
      </dependency>
      <dependency>
        <groupId>org.apache.hadoop</groupId>
        <artifactId>hadoop-minicluster</artifactId>
        <version>${project.version}</version>
      </dependency>

      <dependency>
        <groupId>com.google.guava</groupId>
        <artifactId>guava</artifactId>
        <version>r09</version>
      </dependency>
      <dependency>
        <groupId>commons-cli</groupId>
        <artifactId>commons-cli</artifactId>
        <version>1.2</version>
      </dependency>
      <dependency>
        <groupId>org.apache.commons</groupId>
        <artifactId>commons-math</artifactId>
        <version>2.1</version>
      </dependency>
      <dependency>
        <groupId>xmlenc</groupId>
        <artifactId>xmlenc</artifactId>
        <version>0.52</version>
      </dependency>
      <dependency>
        <groupId>commons-httpclient</groupId>
        <artifactId>commons-httpclient</artifactId>
        <version>3.1</version>
      </dependency>
      <dependency>
        <groupId>commons-codec</groupId>
        <artifactId>commons-codec</artifactId>
        <version>1.4</version>
      </dependency>
      <dependency>
        <groupId>commons-net</groupId>
        <artifactId>commons-net</artifactId>
        <version>1.4.1</version>
      </dependency>
      <dependency>
        <groupId>javax.servlet</groupId>
        <artifactId>servlet-api</artifactId>
        <version>2.5</version>
      </dependency>
      <dependency>
        <groupId>org.mortbay.jetty</groupId>
        <artifactId>jetty</artifactId>
        <version>6.1.26</version>
        <exclusions>
          <exclusion>
            <groupId>org.mortbay.jetty</groupId>
            <artifactId>servlet-api</artifactId>
          </exclusion>
        </exclusions>
      </dependency>
      <dependency>
        <groupId>org.mortbay.jetty</groupId>
        <artifactId>jetty-util</artifactId>
        <version>6.1.26</version>
      </dependency>

      <dependency>
        <groupId>asm</groupId>
        <artifactId>asm</artifactId>
        <version>3.2</version>
      </dependency>
      <dependency>
        <groupId>com.sun.jersey</groupId>
        <artifactId>jersey-core</artifactId>
        <version>1.8</version>
      </dependency>
      <dependency>
        <groupId>com.sun.jersey</groupId>
        <artifactId>jersey-json</artifactId>
        <version>1.8</version>
        <exclusions>
          <exclusion>
            <groupId>javax.xml.stream</groupId>
            <artifactId>stax-api</artifactId>
          </exclusion>
        </exclusions>
      </dependency>
      <dependency>
        <groupId>com.sun.jersey</groupId>
        <artifactId>jersey-server</artifactId>
        <version>1.8</version>
      </dependency>

      <dependency>
        <groupId>com.google.inject</groupId>
        <artifactId>guice</artifactId>
        <version>3.0</version>
      </dependency>

      <dependency>
        <groupId>com.google.inject.extensions</groupId>
        <artifactId>guice-servlet</artifactId>
        <version>3.0</version>
      </dependency>

      <dependency>
        <groupId>com.sun.jersey.contribs</groupId>
        <artifactId>jersey-guice</artifactId>
        <version>1.8</version>
      </dependency>

      <dependency>
        <groupId>com.sun.jersey.jersey-test-framework</groupId>
        <artifactId>jersey-test-framework-core</artifactId>
        <version>1.8</version>
        <scope>test</scope>
      </dependency>
      <dependency>
        <groupId>com.sun.jersey.jersey-test-framework</groupId>
        <artifactId>jersey-test-framework-grizzly2</artifactId>
        <version>1.8</version>
      </dependency>

      <dependency>
        <groupId>org.jboss.netty</groupId>
        <artifactId>netty</artifactId>
        <version>3.2.3.Final</version>
      </dependency>

      <dependency>
        <groupId>commons-io</groupId>
        <artifactId>commons-io</artifactId>
        <version>2.1</version>
      </dependency>

      <dependency>
        <groupId>org.mortbay.jetty</groupId>
        <artifactId>jetty-servlet-tester</artifactId>
        <version>6.1.26</version>
      </dependency>
      <dependency>
        <groupId>tomcat</groupId>
        <artifactId>jasper-compiler</artifactId>
        <version>5.5.23</version>
        <exclusions>
          <exclusion>
            <groupId>javax.servlet</groupId>
            <artifactId>jsp-api</artifactId>
          </exclusion>
          <exclusion>
            <groupId>ant</groupId>
            <artifactId>ant</artifactId>
          </exclusion>
        </exclusions>
      </dependency>
      <dependency>
        <groupId>tomcat</groupId>
        <artifactId>jasper-runtime</artifactId>
        <version>5.5.23</version>
      </dependency>
      <dependency>
        <groupId>javax.servlet.jsp</groupId>
        <artifactId>jsp-api</artifactId>
        <version>2.1</version>
      </dependency>
      <dependency>
        <groupId>commons-el</groupId>
        <artifactId>commons-el</artifactId>
        <version>1.0</version>
      </dependency>
      <dependency>
        <groupId>commons-logging</groupId>
        <artifactId>commons-logging</artifactId>
        <version>1.1.1</version>
        <exclusions>
          <exclusion>
            <groupId>avalon-framework</groupId>
            <artifactId>avalon-framework</artifactId>
          </exclusion>
          <exclusion>
            <groupId>logkit</groupId>
            <artifactId>logkit</artifactId>
          </exclusion>
          <exclusion>
            <groupId>javax.servlet</groupId>
            <artifactId>servlet-api</artifactId>
          </exclusion>
        </exclusions>
      </dependency>
      <dependency>
        <groupId>commons-logging</groupId>
        <artifactId>commons-logging-api</artifactId>
        <version>1.1</version>
      </dependency>
      <dependency>
        <groupId>log4j</groupId>
        <artifactId>log4j</artifactId>
        <version>1.2.15</version>
        <exclusions>
          <exclusion>
            <groupId>com.sun.jdmk</groupId>
            <artifactId>jmxtools</artifactId>
          </exclusion>
          <exclusion>
            <groupId>com.sun.jmx</groupId>
            <artifactId>jmxri</artifactId>
          </exclusion>
          <exclusion>
            <groupId>javax.mail</groupId>
            <artifactId>mail</artifactId>
          </exclusion>
          <exclusion>
            <groupId>javax.jms</groupId>
            <artifactId>jmx</artifactId>
          </exclusion>
          <exclusion>
            <groupId>javax.jms</groupId>
            <artifactId>jms</artifactId>
          </exclusion>
        </exclusions>
      </dependency>
      <dependency>
        <groupId>net.java.dev.jets3t</groupId>
        <artifactId>jets3t</artifactId>
        <version>0.6.1</version>
      </dependency>
      <dependency>
        <groupId>org.apache.mina</groupId>
        <artifactId>mina-core</artifactId>
        <version>2.0.0-M5</version>
      </dependency>
      <dependency>
        <groupId>org.apache.ftpserver</groupId>
        <artifactId>ftplet-api</artifactId>
        <version>1.0.0</version>
      </dependency>
      <dependency>
        <groupId>org.apache.ftpserver</groupId>
        <artifactId>ftpserver-core</artifactId>
        <version>1.0.0</version>
      </dependency>
      <dependency>
        <groupId>org.apache.ftpserver</groupId>
        <artifactId>ftpserver-deprecated</artifactId>
        <version>1.0.0-M2</version>
      </dependency>
      <dependency>
        <groupId>junit</groupId>
        <artifactId>junit</artifactId>
        <version>4.8.2</version>
      </dependency>
      <dependency>
        <groupId>commons-lang</groupId>
        <artifactId>commons-lang</artifactId>
        <version>2.5</version>
      </dependency>
      <dependency>
        <groupId>commons-collections</groupId>
        <artifactId>commons-collections</artifactId>
        <version>3.2.1</version>
      </dependency>
      <dependency>
        <groupId>commons-configuration</groupId>
        <artifactId>commons-configuration</artifactId>
        <version>1.6</version>
      </dependency>
      <dependency>
        <groupId>hsqldb</groupId>
        <artifactId>hsqldb</artifactId>
        <version>1.8.0.7</version>
      </dependency>
      <dependency>
        <groupId>org.slf4j</groupId>
        <artifactId>slf4j-api</artifactId>
        <version>1.6.1</version>
      </dependency>
      <dependency>
        <groupId>org.slf4j</groupId>
        <artifactId>slf4j-log4j12</artifactId>
        <version>1.6.1</version>
      </dependency>
      <dependency>
        <groupId>org.eclipse.jdt</groupId>
        <artifactId>core</artifactId>
        <version>3.1.1</version>
      </dependency>
      <dependency>
        <groupId>oro</groupId>
        <artifactId>oro</artifactId>
        <version>2.0.8</version>
      </dependency>
      <dependency>
        <groupId>org.codehaus.jackson</groupId>
        <artifactId>jackson-mapper-asl</artifactId>
        <version>1.8.8</version>
      </dependency>
      <dependency>
        <groupId>org.aspectj</groupId>
        <artifactId>aspectjtools</artifactId>
        <version>1.6.5</version>
      </dependency>
      <dependency>
        <groupId>org.aspectj</groupId>
        <artifactId>aspectjrt</artifactId>
        <version>1.6.5</version>
      </dependency>
      <dependency>
        <groupId>org.mockito</groupId>
        <artifactId>mockito-all</artifactId>
        <version>1.8.5</version>
      </dependency>
      <dependency>
        <groupId>org.apache.avro</groupId>
        <artifactId>avro</artifactId>
        <version>1.5.3</version>
      </dependency>
      <dependency>
        <groupId>org.apache.avro</groupId>
        <artifactId>avro-ipc</artifactId>
        <version>1.5.3</version>
      </dependency>
      <dependency>
        <groupId>net.sf.kosmosfs</groupId>
        <artifactId>kfs</artifactId>
        <version>0.3</version>
      </dependency>
      <dependency>
        <groupId>org.apache.ant</groupId>
        <artifactId>ant</artifactId>
        <version>1.8.1</version>
      </dependency>
      <dependency>
        <groupId>com.google.protobuf</groupId>
        <artifactId>protobuf-java</artifactId>
        <version>2.4.0a</version>
      </dependency>
      <dependency>
        <groupId>commons-daemon</groupId>
        <artifactId>commons-daemon</artifactId>
        <version>${commons-daemon.version}</version>
      </dependency>
      <dependency>
        <groupId>org.jdom</groupId>
        <artifactId>jdom</artifactId>
        <version>1.1</version>
      </dependency>
      <dependency>
        <groupId>com.googlecode.json-simple</groupId>
        <artifactId>json-simple</artifactId>
        <version>1.1</version>
      </dependency>

      <dependency>
        <groupId>com.cenqua.clover</groupId>
        <artifactId>clover</artifactId>
        <version>3.0.2</version>
      </dependency>

      <dependency>
        <groupId>org.apache.zookeeper</groupId>
        <artifactId>zookeeper</artifactId>
        <version>3.4.2</version>
        <exclusions>
          <exclusion>
            <!-- otherwise seems to drag in junit 3.8.1 via jline -->
            <groupId>junit</groupId>
            <artifactId>junit</artifactId>
          </exclusion>
          <exclusion>
            <groupId>com.sun.jdmk</groupId>
            <artifactId>jmxtools</artifactId>
          </exclusion>
          <exclusion>
            <groupId>com.sun.jmx</groupId>
            <artifactId>jmxri</artifactId>
          </exclusion>
        </exclusions>
      </dependency>
      <dependency>
        <groupId>org.apache.bookkeeper</groupId>
        <artifactId>bookkeeper-server</artifactId>
        <version>4.0.0</version>
        <scope>compile</scope>
      </dependency>

    </dependencies>
  </dependencyManagement>

  <build>
    <pluginManagement>
      <plugins>
        <plugin>
          <artifactId>maven-clean-plugin</artifactId>
          <version>2.4.1</version>
        </plugin>
        <plugin>
          <groupId>org.apache.maven.plugins</groupId>
          <artifactId>maven-compiler-plugin</artifactId>
          <version>2.3.2</version>
          <configuration>
            <source>1.6</source>
            <target>1.6</target>
          </configuration>
        </plugin>
        <plugin>
          <groupId>org.apache.maven.plugins</groupId>
          <artifactId>maven-dependency-plugin</artifactId>
          <version>2.1</version>
        </plugin>
        <plugin>
          <groupId>org.codehaus.mojo</groupId>
          <artifactId>build-helper-maven-plugin</artifactId>
          <version>1.5</version>
        </plugin>
        <plugin>
          <groupId>org.apache.maven.plugins</groupId>
          <artifactId>maven-surefire-plugin</artifactId>
          <version>2.10</version>
        </plugin>
        <plugin>
          <groupId>org.apache.maven.plugins</groupId>
          <artifactId>maven-install-plugin</artifactId>
          <version>2.3.1</version>
        </plugin>
        <plugin>
          <groupId>org.apache.maven.plugins</groupId>
          <artifactId>maven-jar-plugin</artifactId>
          <version>2.3.1</version>
        </plugin>
        <plugin>
          <groupId>org.apache.maven.plugins</groupId>
          <artifactId>maven-assembly-plugin</artifactId>
          <version>2.2.1</version>
        </plugin>
        <plugin>
          <groupId>org.apache.maven.plugins</groupId>
          <artifactId>maven-javadoc-plugin</artifactId>
          <version>2.8.1</version>
        </plugin>
        <plugin>
          <groupId>org.apache.maven.plugins</groupId>
          <artifactId>maven-war-plugin</artifactId>
          <version>2.1</version>
        </plugin>
        <plugin>
          <groupId>org.codehaus.mojo</groupId>
          <artifactId>findbugs-maven-plugin</artifactId>
          <version>2.3.2</version>
        </plugin>
        <plugin>
          <groupId>com.atlassian.maven.plugins</groupId>
          <artifactId>maven-clover2-plugin</artifactId>
          <version>3.0.5</version>
        </plugin>
        <plugin>
          <groupId>org.apache.maven.plugins</groupId>
          <artifactId>maven-checkstyle-plugin</artifactId>
          <version>2.6</version>
        </plugin>
        <plugin>
          <groupId>org.codehaus.mojo</groupId>
          <artifactId>native-maven-plugin</artifactId>
          <version>1.0-alpha-7</version>
        </plugin>
        <plugin>
          <groupId>org.codehaus.mojo</groupId>
          <artifactId>make-maven-plugin</artifactId>
          <version>1.0-beta-1</version>
        </plugin>
        <plugin>
          <groupId>org.apache.maven.plugins</groupId>
          <artifactId>maven-source-plugin</artifactId>
          <version>2.1.2</version>
        </plugin>
        <plugin>
          <groupId>org.apache.avro</groupId>
          <artifactId>avro-maven-plugin</artifactId>
          <version>1.5.3</version>
        </plugin>
        <plugin>
          <groupId>org.codehaus.mojo.jspc</groupId>
          <artifactId>jspc-maven-plugin</artifactId>
          <version>2.0-alpha-3</version>
        </plugin>
        <plugin>
          <groupId>org.apache.maven.plugins</groupId>
          <artifactId>maven-project-info-reports-plugin</artifactId>
          <version>2.4</version>
        </plugin>
        <plugin>
          <groupId>org.apache.maven.plugins</groupId>
          <artifactId>maven-resources-plugin</artifactId>
          <version>2.2</version>
        </plugin>
        <plugin>
          <groupId>org.codehaus.mojo</groupId>
          <artifactId>exec-maven-plugin</artifactId>
          <version>1.2</version>
        </plugin>
        <plugin>
          <groupId>org.apache.maven.plugins</groupId>
          <artifactId>maven-pdf-plugin</artifactId>
          <version>1.1</version>
        </plugin>
      </plugins>
    </pluginManagement>

    <plugins>
      <plugin>
        <groupId>org.codehaus.mojo</groupId>
        <artifactId>findbugs-maven-plugin</artifactId>
      </plugin>
      
       <plugin>
         <groupId>org.apache.maven.plugins</groupId>
        <artifactId>maven-antrun-plugin</artifactId>
        <executions>
          <execution>
            <id>create-testdirs</id>
            <phase>validate</phase>
            <goals>
              <goal>run</goal>
            </goals>
            <configuration>
              <target>
                <mkdir dir="${test.build.dir}"/>
                <mkdir dir="${test.build.data}"/>
              </target>
            </configuration>
          </execution>
        </executions>
      </plugin>
      <plugin>
        <groupId>org.apache.maven.plugins</groupId>
        <artifactId>maven-enforcer-plugin</artifactId>
        <inherited>false</inherited>
        <configuration>
          <rules>
            <requireMavenVersion>
              <version>[3.0.0,)</version>
            </requireMavenVersion>
            <requireJavaVersion>
              <version>1.6</version>
            </requireJavaVersion>
          </rules>
        </configuration>
        <executions>
          <execution>
            <id>clean</id>
            <goals>
              <goal>enforce</goal>
            </goals>
            <phase>pre-clean</phase>
          </execution>
          <execution>
            <id>default</id>
            <goals>
              <goal>enforce</goal>
            </goals>
            <phase>validate</phase>
          </execution>
          <execution>
            <id>site</id>
            <goals>
              <goal>enforce</goal>
            </goals>
            <phase>pre-site</phase>
          </execution>
        </executions>
      </plugin>
      <plugin>
        <groupId>org.apache.maven.plugins</groupId>
        <artifactId>maven-surefire-plugin</artifactId>
        <configuration>
          <forkMode>always</forkMode>
          <forkedProcessTimeoutInSeconds>900</forkedProcessTimeoutInSeconds>
          <argLine>-Xmx1024m</argLine>
          <environmentVariables>
            <LD_LIBRARY_PATH>${env.LD_LIBRARY_PATH}:${project.build.directory}/native/target/usr/local/lib</LD_LIBRARY_PATH>
          </environmentVariables>
          <systemPropertyVariables>


            <!-- TODO: all references in testcases should be updated to this default -->
            <test.build.dir>${test.build.dir}</test.build.dir>
            <hadoop.tmp.dir>${hadoop.tmp.dir}</hadoop.tmp.dir>
            <test.build.data>${test.build.data}</test.build.data>
            <test.build.webapps>${test.build.webapps}</test.build.webapps>
            <test.cache.data>${test.cache.data}</test.cache.data>
            <hadoop.log.dir>${hadoop.log.dir}</hadoop.log.dir>
            <test.build.classes>${test.build.classes}</test.build.classes>

            <java.net.preferIPv4Stack>true</java.net.preferIPv4Stack>
            <java.security.krb5.conf>${basedir}/src/test/resources/krb5.conf</java.security.krb5.conf>
            <java.security.egd>file:///dev/urandom</java.security.egd>
          </systemPropertyVariables>
          <includes>
            <include>**/Test*.java</include>
          </includes>
          <excludes>
            <exclude>**/${test.exclude}.java</exclude>
            <exclude>${test.exclude.pattern}</exclude>
            <exclude>**/Test*$*.java</exclude>
          </excludes>
        </configuration>
      </plugin>
      <plugin>
        <groupId>org.apache.maven.plugins</groupId>
        <artifactId>maven-pdf-plugin</artifactId>
        <configuration>
          <outputDirectory>${project.reporting.outputDirectory}</outputDirectory>
          <includeReports>false</includeReports>
        </configuration>
      </plugin>
    </plugins>
  </build>

  <profiles>
    <profile>
      <id>os.linux</id>
      <activation>
        <os>
          <family>!Mac</family>
        </os>
      </activation>
      <properties>
        <build.platform>${os.name}-${os.arch}-${sun.arch.data.model}</build.platform>
      </properties>
      <dependencies>
        <dependency>
          <groupId>jdk.tools</groupId>
          <artifactId>jdk.tools</artifactId>
          <version>1.6</version>
          <scope>system</scope>
          <systemPath>${env.JAVA_HOME}/lib/tools.jar</systemPath>
        </dependency>
      </dependencies>
    </profile>
    <profile>
      <id>os.mac</id>
      <activation>
        <os>
          <family>Mac</family>
        </os>
      </activation>
      <properties>
        <build.platform>Mac_OS_X-${sun.arch.data.model}</build.platform>
      </properties>
    </profile>

    <profile>
      <id>clover</id>
      <activation>
        <activeByDefault>false</activeByDefault>
        <property>
          <name>clover</name>
        </property>
      </activation>
      <properties>
        <cloverLicenseLocation>${user.home}/.clover.license</cloverLicenseLocation>
        <cloverDatabase>${project.build.directory}/clover/hadoop-coverage.db</cloverDatabase>
      </properties>
      <build>
        <plugins>
          <plugin>
            <groupId>com.atlassian.maven.plugins</groupId>
            <artifactId>maven-clover2-plugin</artifactId>
            <configuration>
              <includesTestSourceRoots>true</includesTestSourceRoots>
              <licenseLocation>${cloverLicenseLocation}</licenseLocation>
              <cloverDatabase>${cloverDatabase}</cloverDatabase>
              <targetPercentage>50%</targetPercentage>
              <outputDirectory>${project.build.directory}/clover</outputDirectory>
              <generateHtml>true</generateHtml>
              <generateXml>true</generateXml>
            </configuration>
            <executions>
              <execution>
                <id>setup</id>
                <phase>generate-sources</phase>
                <goals>
                  <goal>setup</goal>
                </goals>
              </execution>
              <execution>
                <id>clover</id>
                <phase>test</phase>
                <goals>
                  <goal>clover</goal>
                </goals>
              </execution>
            </executions>
          </plugin>
        </plugins>
      </build>
    </profile>
    <profile>
      <id>test-patch</id>
      <activation>
        <activeByDefault>false</activeByDefault>
      </activation>
      <build>
        <plugins>
          <plugin>
            <groupId>org.apache.maven.plugins</groupId>
            <artifactId>maven-compiler-plugin</artifactId>
            <configuration>
              <fork>true</fork>
              <source>1.6</source>
              <target>1.6</target>
              <compilerArguments>
                <Xlint/>
                <Xmaxwarns>9999</Xmaxwarns>
              </compilerArguments>
            </configuration>
          </plugin>
        </plugins>
      </build>
    </profile>
    <profile>
      <id>dist</id>
      <build>
        <plugins>
          <plugin>
            <groupId>org.apache.maven.plugins</groupId>
            <artifactId>maven-javadoc-plugin</artifactId>
            <executions>
              <execution>
                <!-- build javadoc jars per jar for publishing to maven -->
                <id>module-javadocs</id>
                <phase>package</phase>
                <goals>
                  <goal>jar</goal>
                </goals>
                <configuration>
                  <destDir>${project.build.directory}</destDir>
                </configuration>
              </execution>
            </executions>
          </plugin>
          <plugin>
            <groupId>org.apache.maven.plugins</groupId>
            <artifactId>maven-source-plugin</artifactId>
            <executions>
              <execution>
                <!-- builds source jars and attaches them to the project for publishing -->
                <id>hadoop-java-sources</id>
                <phase>package</phase>
                <goals>
                  <goal>jar-no-fork</goal>
                </goals>
              </execution>
            </executions>
          </plugin>
          <plugin>
            <groupId>org.apache.maven.plugins</groupId>
            <artifactId>maven-enforcer-plugin</artifactId>
            <executions>
              <execution>
                <id>dist-enforce</id>
                <phase>package</phase>
                <goals>
                 <goal>enforce</goal>
                </goals>
              </execution>
            </executions>
          </plugin>
        </plugins>
      </build>
    </profile>
  </profiles>
</project><|MERGE_RESOLUTION|>--- conflicted
+++ resolved
@@ -17,19 +17,11 @@
   <parent>
     <groupId>org.apache.hadoop</groupId>
     <artifactId>hadoop-main</artifactId>
-<<<<<<< HEAD
-    <version>0.23.1</version>
-  </parent>
-  <groupId>org.apache.hadoop</groupId>
-  <artifactId>hadoop-project</artifactId>
-  <version>0.23.1</version>
-=======
     <version>0.23.2-SNAPSHOT</version>
   </parent>
   <groupId>org.apache.hadoop</groupId>
   <artifactId>hadoop-project</artifactId>
   <version>0.23.2-SNAPSHOT</version>
->>>>>>> ef628953
   <description>Apache Hadoop Project POM</description>
   <name>Apache Hadoop Project POM</name>
   <packaging>pom</packaging>
